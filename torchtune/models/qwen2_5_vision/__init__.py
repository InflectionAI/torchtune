--- conflicted
+++ resolved
@@ -13,13 +13,9 @@
     Qwen2_5_VisionRotaryEmbedding,
 )
 
-<<<<<<< HEAD
 from ._convert_weights import qwen2_5_vl_hf_to_tune
 
 from ._transform import Qwen2_5_VLImageTransform
-=======
-from ._transform import Qwen2_5_VLTransform
->>>>>>> 0b5a4e82
 
 __all__ = [
     "qwen2_5_vl_7b",
